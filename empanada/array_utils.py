import math
import numpy as np
import numba

def box_area(boxes):
    """
    Computes the area/volume of a set of boxes.

    Arguments:
    ----------
    boxes: Array of size (n, 4) or (n, 6) where bounding box
    is defined as (y1, x1, y2, x2) or (z1, y1, x1, z2, y2, x2).

    Returns:
    --------
    areas: Array of (n,) of each box area/volume.

    """

    ndim = boxes.shape[1] // 2
    
    dims = []
    for i in range(ndim):
        dims.append(boxes[:, i+ndim] - boxes[:, i])

    return math.prod(dims)


def box_intersection(boxes1, boxes2=None):
    """
    Computes the pairwise intersection area/volume between two arrays of
    bounding boxes.

    Arguments:
    ----------
    boxes1: Array of size (n, 4) or (n, 6) where bounding box
    is defined as (y1, x1, y2, x2) or (z1, y1, x1, z2, y2, x2).

    boxes2: Array of size (m, 4) or (m, 6) where bounding box
    is defined as (y1, x1, y2, x2) or (z1, y1, x1, z2, y2, x2).
    If None, then pairwise intersections are calculated between
    all pairs of boxes in boxes1. Default, None.

    Returns:
    --------
    intersections: Array of (n, m) defining pairwise area/volume 
    intersection between boxes.

    """

    # do pairwise box iou if no boxes2
    if boxes2 is None:
        boxes2 = boxes1

    ndim = boxes1.shape[1] // 2
    
    box_coords1 = np.split(boxes1, ndim*2, axis=1)
    box_coords2 = np.split(boxes2, ndim*2, axis=1)
    
    intersect_dims = []
    for i in range(ndim):
        pairs_max_low = np.maximum(box_coords1[i], np.transpose(box_coords2[i]))
        pairs_min_high = np.minimum(box_coords1[i+ndim], np.transpose(box_coords2[i+ndim]))
        
        intersect_dims.append(
            np.maximum(np.zeros(pairs_max_low.shape), pairs_min_high - pairs_max_low)
        )

    return np.prod(intersect_dims, axis=0)

def merge_boxes(box1, box2):
    """
    Merges two bounding boxes into 1 box that encloses both.

    Arguments:
    ----------
    box1: Bounding box tuple of (y1, x1, y2, x2) or (z1, y1, x1, z2, y2, x2).

    box2: Bounding box tuple of (y1, x1, y2, x2) or (z1, y1, x1, z2, y2, x2).

    Returns:
    --------
    merged_box: Bounding box tuple of (y1, x1, y2, x2) or (z1, y1, x1, z2, y2, x2).
    Defines the box that completely encloses box1 and box2.

    """
    n = len(box1)
    ndim = n // 2

    merged_box = []
    for i in range(n):
        if i < ndim:
            coord = min(box1[i], box2[i])
        else:
            coord = max(box1[i], box2[i])

        merged_box.append(coord)

    return tuple(merged_box)

def box_iou(boxes1, boxes2=None):
    """
    Calculates the pairwise intersection-over-union between sets of boxes.

    Arguments:
    ----------
    boxes1: Array of size (n, 4) or (n, 6) where bounding box
    is defined as (y1, x1, y2, x2) or (z1, y1, x1, z2, y2, x2).

    boxes2: Array of size (m, 4) or (m, 6) where bounding box
    is defined as (y1, x1, y2, x2) or (z1, y1, x1, z2, y2, x2).
    If None, then pairwise IoUs are calculated between
    all pairs of boxes in boxes1. Default, None.

    Returns:
    --------
    ious: Array of (n, m) defining pairwise IoUs between boxes.

    """
    # do pairwise box iou if no boxes2
    if boxes2 is None:
        boxes2 = boxes1

    intersect = box_intersection(boxes1, boxes2)
    area1 = box_area(boxes1)
    area2 = box_area(boxes2)
    
    # union is a matrix of same size as intersect
    union = area1[:, None] + area2[None, :] - intersect
    return intersect / union

def rle_encode(indices):
    """
    Run length encodes an array of 1d indices.

    Arguments:
    ----------
    indices: An array of (n,) indices to run length encode.

    Returns:
    --------
    starts: Array of (l,) starting indices.

    runs: Array of (l,) run lengths.

    """
    # where indices are not contiguous
    changes = np.where(indices[1:] != indices[:-1] + 1)[0] + 1
    
    # add first and last indices
    changes = np.insert(changes, 0, [0], axis=0)
    changes = np.append(changes, [len(indices)], axis=0)

    # measure distance between changes (i.e. run length)
    runs = changes[1:] - changes[:-1]
    
    # remove last change
    changes = changes[:-1]
    
    assert(len(changes) == len(runs))
    
    return indices[changes], runs
    
def rle_decode(starts, runs):
    """
    Decodes run length encoding arrays to an array of indices.

    Arguments:
    --------
    starts: Array of (l,) starting indices.

    runs: Array of (l,) run lengths.

    Returns:
    --------
    indices: An array of (n,) decoded indices.

    """
    ends = starts + runs
    indices = np.concatenate(
        [np.arange(s, e) for s,e in zip(starts, ends)]
    )
    return indices

def rle_to_string(starts, runs):
    """
    Converts run length encoding to a string.

    Arguments:
    --------
    starts: Array of (l,) starting indices.

    runs: Array of (l,) run lengths.

    Returns:
    --------
    rle_string: String representation of a run length encoding.
    Format is "starts[0] runs[0] starts[1] runs[1] ... starts[n] runs[n]"

    """
    
    return ' '.join([f'{i} {r}' for i,r in zip(starts, runs)])

def string_to_rle(encoding):
    """
    Converts run length encoding string to start and run arrays.

    Arguments:
    --------
    rle_string: String representation of a run length encoding.
    Format is "starts[0] runs[0] starts[1] runs[1] ... starts[n] runs[n]"

    Returns:
    --------
    starts: Array of (l,) starting indices.

    runs: Array of (l,) run lengths.

    """
    encoding = np.array([int(i) for i in encoding.split(' ')])
    starts, runs = encoding[::2], encoding[1::2]
    return starts, runs

<<<<<<< HEAD
def indices_iou(set1, set2):
    """Computes the IoU between two sets of sorted indices."""
    intersect = len(np.intersect1d(set1, set2, assume_unique=True))
    union = len(np.union1d(set1, set2))
    return intersect / union
=======
def crop_and_binarize(mask, box, label):
    """
    Crop a mask from a bounding box and binarize the cropped mask
    where it's equal to the given label value.

    Arguments:
    ----------
    mask: Array of (h, w) or (d, h, w) defining an image.
>>>>>>> 7f62804f

    box: Bounding box tuple of (y1, x1, y2, x2) or (z1, y1, x1, z2, y2, x2).
    
    label: Label value to binarize within cropped mask.

    Returns:
    --------
    binary_cropped_mask: Boolean array of (h', w') or (d', h', w').
    
    """
    ndim = len(box) // 2
    slices = tuple([slice(box[i], box[i+ndim]) for i in range(ndim)])
    
    return mask[slices] == label

def mask_iou(mask1, mask2):
    """
    Calculates IoU score between two binary masks.

    Arguments:
    ---------
    mask1: Boolean array of (h, w) or (d, h, w) defining an image.

    mask2: Boolean array of (h, w) or (d, h, w) defining an image.

    Returns:
    --------
    iou_score: Float IoU score.

    """
    intersection = np.count_nonzero(np.logical_and(mask1, mask2))
    union = np.count_nonzero(np.logical_or(mask1, mask2))
    return intersection / union

def mask_ioa(mask1, mask2):
    """
    Calculates IoA score between two binary masks.
    The object area is derived from mask2.

    Arguments:
    ---------
    mask1: Boolean array of (h, w) or (d, h, w) defining an image.

    mask2: Boolean array of (h, w) or (d, h, w) defining an image.

    Returns:
    --------
    ioa_score: Float IoA score.

    """
    intersection = np.count_nonzero(np.logical_and(mask1, mask2))
    area = np.count_nonzero(mask2)
    return intersection / area

@numba.jit(nopython=True)
def intersection_from_ranges(merged_runs, changes):
    total_inter = 0
    
    check_run = None
    for is_change, run1, run2 in zip(changes, merged_runs[:-1], merged_runs[1:]):
        if is_change:
            check_run = run1
        elif check_run is None:
            continue

        if check_run[1] < run2[0]:
            continue
        
        total_inter += min(check_run[1], run2[1]) - max(check_run[0], run2[0])   

    return total_inter

def rle_ioa(starts_a, runs_a, starts_b, runs_b):
    # convert from runs to ends
    ranges_a = np.stack([starts_a, starts_a + runs_a], axis=1)
    ranges_b = np.stack([starts_b, starts_b + runs_b], axis=1)
    
    merged_runs = np.concatenate([ranges_a, ranges_b], axis=0)
    merged_ids = np.concatenate(
        [np.repeat([0], len(ranges_a)), np.repeat([1], len(ranges_b))]
    )
    sort_indices = np.argsort(merged_runs, axis=0, kind='stable')[:, 0]
    
    merged_runs = merged_runs[sort_indices]
    merged_ids = merged_ids[sort_indices]
    changes = merged_ids[:-1] != merged_ids[1:]
    
    # calculate intersection and divide by area
    intersection = intersection_from_ranges(merged_runs, changes)
    area = runs_b.sum()
    
    return intersection / area

def rle_iou(starts_a, runs_a, starts_b, runs_b):
    # convert from runs to ends
    ranges_a = np.stack([starts_a, starts_a + runs_a], axis=1)
    ranges_b = np.stack([starts_b, starts_b + runs_b], axis=1)
    
    # merge and sort the ranges from two rles
    merged_runs = np.concatenate([ranges_a, ranges_b], axis=0)
    merged_ids = np.concatenate(
        [np.repeat([0], len(ranges_a)), np.repeat([1], len(ranges_b))]
    )
    sort_indices = np.argsort(merged_runs, axis=0, kind='stable')[:, 0]
    
    # find where the rle ids change between merged runs
    merged_runs = merged_runs[sort_indices]
    merged_ids = merged_ids[sort_indices]
    changes = merged_ids[:-1] != merged_ids[1:]
    
    # calculate intersection and divide by union
    intersection = intersection_from_ranges(merged_runs, changes)
    union = runs_a.sum() + runs_b.sum() - intersection
    
    return intersection / union

@numba.jit(nopython=True)
def split_range_by_votes(running_range, num_votes, vote_thr=2):
    # the running range may be split at places with
    # too few votes to cross the vote_thr
    split_voted_ranges = []
    s, e = None, None
    for ix in range(len(num_votes)):
        n = num_votes[ix]
        if n >= vote_thr:
            if s is None:
                s = running_range[0] + ix
            else:
                e = running_range[0] + ix + 1
        elif s is not None:
            # needed in case run of just 1
            e = s + 1 if e is None else e
            # append and reset
            split_voted_ranges.append([s, e])
            s = None
            e = None

    # finish off the last run
    if s is not None:
        e = s + 1 if e is None else e
        split_voted_ranges.append([s, e])
    
    return split_voted_ranges

@numba.jit(nopython=True)
def extend_range(range1, range2, num_votes):
    # difference between starts is location
    # in num_votes1 to start updating
    first_idx = range2[0] - range1[0]
    last_idx = len(num_votes)
    end_offset = range2[1] - range1[1]

    if end_offset > 0:
        # if range2 extends past range1
        # then add more votes to list
        # and update range1
        extension = [1 for _ in range(end_offset)]
        range1[1] = range2[1]
        num_votes.extend(extension)
    elif end_offset < 0:
        # adjust last_index because range2 doesn't
        # extend as far as range1
        last_idx += end_offset

    # increate vote totals
    for i in range(first_idx, last_idx):
        num_votes[i] += 1
        
    return range1, num_votes

@numba.jit(nopython=True)
def rle_voting(ranges, vote_thr=2):
    # ranges that past the vote_thr
    voted_ranges = []
    
    # initialize starting range and votes
    # for each index in the range
    running_range = None
    num_votes = None
    
    for range1,range2 in zip(ranges[:-1], ranges[1:]):
        if running_range is None:
            running_range = range1
            # all indices get 1 vote from range1
            num_votes = [1 for _ in range(range1[1] - range1[0])]
            
        # if starting index in range 2 is greater
        # than the end index of the running range there
        # is no overlap and we start tracking a new range
        if running_range[1] < range2[0]:
            # add ranges and reset
            voted_ranges.extend(
                split_range_by_votes(running_range, num_votes, vote_thr)
            )
            running_range = None
            num_votes = None
        else:
            # extend the running range and accumulate votes
            running_range, num_votes = extend_range(
                running_range, range2, num_votes
            )
            
    # if range was still going at the end
    # of the loop then finish processing it
    if running_range is not None:
        voted_ranges.extend(
            split_range_by_votes(running_range, num_votes, vote_thr)
        )
            
    return voted_ranges
    
@numba.jit(nopython=True)
def join_ranges(ranges):
    joined = []
    running_range = None
    for range1,range2 in zip(ranges[:-1], ranges[1:]):
        if running_range is None:
            running_range = range1
        
        if running_range[1] >= range2[0]:
            running_range[1] = max(running_range[1], range2[1])
        else:
            joined.append(running_range)
            running_range = None
            
    if running_range is not None:
        joined.append(running_range)
    else:
        joined.append(range2)
        
    return joined

def merge_rles(starts_a, runs_a, starts_b, runs_b):
    # convert from runs to ranges
    ranges_a = np.stack([starts_a, starts_a + runs_a], axis=1)
    ranges_b = np.stack([starts_b, starts_b + runs_b], axis=1)
    #print(ranges_a, ranges_b)
    
    # merge range
    merged_ranges = np.concatenate([ranges_a, ranges_b], axis=0)
    sort_indices = np.argsort(merged_ranges[:, 0], axis=0, kind='stable')
    merged_ranges = merged_ranges[sort_indices]
    #print(merged_ranges)
    
    joined = np.array(join_ranges(merged_ranges))
    #print(joined)
    
    # convert from ranges to runs
    return joined[:, 0], joined[:, 1] - joined[:, 0]<|MERGE_RESOLUTION|>--- conflicted
+++ resolved
@@ -221,13 +221,6 @@
     starts, runs = encoding[::2], encoding[1::2]
     return starts, runs
 
-<<<<<<< HEAD
-def indices_iou(set1, set2):
-    """Computes the IoU between two sets of sorted indices."""
-    intersect = len(np.intersect1d(set1, set2, assume_unique=True))
-    union = len(np.union1d(set1, set2))
-    return intersect / union
-=======
 def crop_and_binarize(mask, box, label):
     """
     Crop a mask from a bounding box and binarize the cropped mask
@@ -236,7 +229,6 @@
     Arguments:
     ----------
     mask: Array of (h, w) or (d, h, w) defining an image.
->>>>>>> 7f62804f
 
     box: Bounding box tuple of (y1, x1, y2, x2) or (z1, y1, x1, z2, y2, x2).
     
@@ -473,16 +465,13 @@
     # convert from runs to ranges
     ranges_a = np.stack([starts_a, starts_a + runs_a], axis=1)
     ranges_b = np.stack([starts_b, starts_b + runs_b], axis=1)
-    #print(ranges_a, ranges_b)
     
     # merge range
     merged_ranges = np.concatenate([ranges_a, ranges_b], axis=0)
     sort_indices = np.argsort(merged_ranges[:, 0], axis=0, kind='stable')
     merged_ranges = merged_ranges[sort_indices]
-    #print(merged_ranges)
     
     joined = np.array(join_ranges(merged_ranges))
-    #print(joined)
     
     # convert from ranges to runs
     return joined[:, 0], joined[:, 1] - joined[:, 0]